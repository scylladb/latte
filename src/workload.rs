--- conflicted
+++ resolved
@@ -129,13 +129,9 @@
         let mut latte_module = Module::with_crate("latte");
         latte_module.function(&["blob"], context::blob).unwrap();
         latte_module.function(&["text"], context::text).unwrap();
-<<<<<<< HEAD
-        latte_module.function(&["now_timestamp"], context::now_timestamp).unwrap();
-=======
         latte_module
             .function(&["now_timestamp"], context::now_timestamp)
             .unwrap();
->>>>>>> 60f95738
         latte_module.function(&["hash"], context::hash).unwrap();
         latte_module.function(&["hash2"], context::hash2).unwrap();
         latte_module
